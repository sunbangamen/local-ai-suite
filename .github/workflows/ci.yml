  name: CI Pipeline

  on:
    push:
      branches: [ main, develop, issue-* ]
    pull_request:
      branches: [ main, develop ]
    schedule:
      - cron: '0 2 * * *'  # Nightly at 2am UTC
    workflow_dispatch:
      inputs:
        run_load_tests:
          description: 'Run load tests'
          required: false
          default: 'false'

  jobs:
    lint:
      name: Lint & Format Check
      runs-on: ubuntu-latest
      steps:
        - uses: actions/checkout@v4

        - uses: actions/setup-python@v5
          with:
            python-version: '3.11'
            cache: 'pip'

        - name: Install linting tools
          run: |
            pip install black ruff

        - name: Black format check
          run: |
            black --check services/ scripts/ || {
              echo "::error::Code formatting issues found. Run 'black services/ scripts/' to fix."
              exit 1
            }

        - name: Ruff lint
          run: |
            ruff check services/ scripts/ || {
              echo "::error::Linting issues found. Run 'ruff check --fix services/ scripts/' to fix."
              exit 1
            }

    security-scan:
      name: Security Scan
      runs-on: ubuntu-latest
      steps:
        - uses: actions/checkout@v4

        - uses: actions/setup-python@v5
          with:
            python-version: '3.11'

        - name: Install security scan tools
          run: |
            pip install bandit safety

        - name: Bandit security scan
          run: |
            bandit -r services/ -f json -o bandit-report.json || true
            bandit -r services/ -ll || echo "::warning::Bandit found potential security issues"

        - name: Safety dependency check
          run: |
            # Collect all requirements files
            find services -name "requirements.txt" -exec cat {} \; > all-requirements.txt
            safety check --file all-requirements.txt --json || echo "::warning::Safety found vulnerable dependencies"

        - name: Upload security reports
          if: always()
          uses: actions/upload-artifact@v4
          with:
            name: security-reports
            path: |
              bandit-report.json
              all-requirements.txt
            retention-days: 30

    unit-tests:
      name: Unit Tests (${{ matrix.service }})
      runs-on: ubuntu-latest
      strategy:
        fail-fast: false
        matrix:
          service: [mcp-server, rag, embedding]

      steps:
        - uses: actions/checkout@v4

        - uses: actions/setup-python@v5
          with:
            python-version: '3.11'
            cache: 'pip'

        - name: Install test dependencies
          run: |
            pip install pytest pytest-cov pytest-asyncio httpx

            # Install service-specific dependencies
            if [ -f services/${{ matrix.service }}/requirements.txt ]; then
              pip install -r services/${{ matrix.service }}/requirements.txt
            fi

        - name: Run tests with coverage
          working-directory: services/${{ matrix.service }}
          run: |
            # Skip tests if no test directory exists
            if [ ! -d "tests" ]; then
              echo "::warning::No tests directory found for ${{ matrix.service }}"
              exit 0
            fi

            pytest tests/ \
              --cov=. \
              --cov-report=xml \
              --cov-report=term-missing \
              --cov-report=html \
              -v || exit 1

        - name: Upload coverage to Codecov
          if: always()
          uses: codecov/codecov-action@v4
          with:
            files: ./services/${{ matrix.service }}/coverage.xml
            flags: ${{ matrix.service }}
            name: ${{ matrix.service }}-coverage
            fail_ci_if_error: false

        - name: Upload coverage HTML report
          if: always()
          uses: actions/upload-artifact@v4
          with:
            name: coverage-${{ matrix.service }}
            path: services/${{ matrix.service }}/htmlcov/
            retention-days: 30

    # Integration tests with CPU profile (Mock LLM servers)
    integration-tests:
      name: Integration Tests (CPU Profile)
      runs-on: ubuntu-latest
      needs: [unit-tests]

      steps:
        - uses: actions/checkout@v4

        - uses: actions/setup-python@v5
          with:
            python-version: '3.11'

        - name: Install test dependencies
          run: |
            pip install pytest pytest-asyncio httpx

        - name: Start services with CPU profile
          run: |
            docker compose -f docker/compose.p2.cpu.yml up -d
            echo "::notice::Services starting with Mock LLM servers (CPU-only)"

        - name: Wait for services
          run: |
            echo "Waiting 60 seconds for all services to be ready..."
            sleep 60

        - name: Health checks
          run: |
            echo "::group::Service Health Checks"

            # Check inference servers (mock)
            curl -f http://localhost:8001/health || echo "::warning::Inference Chat health check failed"
            curl -f http://localhost:8004/health || echo "::warning::Inference Code health check failed"

            # Check API Gateway
            curl -f http://localhost:8000/health || curl -f http://localhost:8000/v1/models || echo "::warning::API Gateway health check failed"

            # Check RAG
            curl -f http://localhost:8002/health || echo "::warning::RAG health check failed"

            # Check Embedding
            curl -f http://localhost:8003/health || echo "::warning::Embedding health check failed"

            echo "::endgroup::"

        - name: Run basic integration tests
          run: |
            echo "::group::Integration Tests"
            # These tests verify service connectivity, not actual inference
            pytest tests/integration/test_api_gateway.py::test_api_gateway_health -v || echo "::warning::Health test failed"
            echo "::endgroup::"

        - name: Run RAG integration tests
          run: |
            echo "::group::RAG Integration Tests"
            # Run RAG service end-to-end tests (requires Phase 2 stack)
            make test-rag-integration-coverage || echo "::warning::RAG integration tests failed"
            echo "::endgroup::"
  
        - name: Upload RAG integration coverage
          if: always()
          uses: actions/upload-artifact@v4
          with:
            name: rag-integration-coverage
            path: docs/rag_integration_coverage.json
            retention-days: 30

        - name: Show service logs on failure
          if: failure()
          run: |
            echo "::group::Service Logs"
            docker compose -f docker/compose.p2.cpu.yml logs
            echo "::endgroup::"

        - name: Teardown
          if: always()
          run: |
            docker compose -f docker/compose.p2.cpu.yml down -v

    # Phase 1: RAG Integration Tests
    rag-integration-tests:
      name: RAG Integration Tests (Phase 1)
      runs-on: ubuntu-latest
      needs: [lint, unit-tests]
      steps:
        - uses: actions/checkout@v4

        - uses: actions/setup-python@v5
          with:
            python-version: '3.11'
            cache: 'pip'

        - name: Install test dependencies
          run: |
            pip install pytest pytest-asyncio pytest-cov httpx

        - name: Install service dependencies
          run: |
            if [ -f services/rag/requirements.txt ]; then
              pip install -r services/rag/requirements.txt
            fi

        - name: Start services with CPU profile
          run: |
            docker compose -f docker/compose.p2.cpu.yml up -d
            echo "::notice::Starting Phase 2 stack for RAG integration tests"

        - name: Wait for services
          run: |
            echo "Waiting 60 seconds for all services to be ready..."
            sleep 60

        - name: Health checks
          run: |
            echo "::group::RAG Service Health Checks"
            curl -f http://localhost:8000/v1/models || echo "::warning::API Gateway health check failed"
            curl -f http://localhost:8002/health || echo "::warning::RAG service health check failed"
            curl -f http://localhost:8003/health || echo "::warning::Embedding service health check failed"
            echo "::endgroup::"

        - name: Run RAG integration tests (Phase 1)
          run: |
            echo "::group::RAG Integration Tests - Phase 1"
            make test-rag-integration-extended
            echo "::endgroup::"

        - name: Upload coverage reports
          if: always()
          uses: actions/upload-artifact@v4
          with:
            name: rag-integration-phase1-coverage
            path: docs/rag_extended_coverage.json
            retention-days: 30

        - name: Show logs on failure
          if: failure()
          run: |
            echo "::group::Service Logs"
            docker compose -f docker/compose.p2.cpu.yml logs
            echo "::endgroup::"

        - name: Teardown
          if: always()
          run: |
            docker compose -f docker/compose.p2.cpu.yml down -v

    # Phase 2: E2E Playwright Tests
    e2e-tests:
      name: E2E Tests - Desktop App (Phase 2)
      runs-on: ubuntu-latest
      needs: [lint]
      strategy:
        fail-fast: false
<<<<<<< HEAD
        max-parallel: 1
=======
>>>>>>> e2568ac7
        matrix:
          browser: [chromium, firefox, webkit]

      steps:
        - uses: actions/checkout@v4

        - uses: actions/setup-python@v5
          with:
            python-version: '3.11'

        - name: Start backend services with CPU profile
          run: |
            docker compose -f docker/compose.p2.cpu.yml up -d
            echo "::notice::Starting Phase 2 stack for E2E tests"

        - name: Wait for backend services to be ready
          run: |
            echo "Waiting 60 seconds for all services to be ready..."
            sleep 60

        - name: Health check backend services
          run: |
            echo "::group::Backend Service Health Checks"
            curl -f http://localhost:8000/v1/models || echo "::warning::API Gateway health check failed"
            curl -f http://localhost:8002/health || echo "::warning::RAG service health check failed"
            curl -f http://localhost:8003/health || echo "::warning::Embedding service health check failed"
            echo "::endgroup::"

<<<<<<< HEAD
        - name: Setup Node.js
          uses: actions/setup-node@v4
          with:
            node-version: '22'

        - name: Install desktop app dependencies (npm ci)
          working-directory: desktop-app
          run: npm ci

        - name: Install Playwright browsers with system deps
          working-directory: desktop-app
          run: npx playwright install --with-deps chromium firefox webkit

        - name: Prepare test results directory
          working-directory: desktop-app
          run: mkdir -p test-results playwright-report

        - name: Start Desktop App web server
          working-directory: desktop-app/src
          run: |
            python3 -m http.server 3000 > /tmp/web.log 2>&1 &
            sleep 3
            curl -f http://localhost:3000 > /dev/null || {
              echo "::error::Web server health check failed"
              cat /tmp/web.log
              exit 1
            }
            echo "✓ Web server started successfully"

        - name: Run E2E tests
          working-directory: desktop-app
          run: |
            echo "::group::E2E Tests - ${{ matrix.browser }} browser"
            export PLAYWRIGHT_TEST_BASE_URL=http://localhost:3000
            export API_GATEWAY_URL=http://localhost:8000
            npx playwright test --project=${{ matrix.browser }} --reporter=html,list || {
=======
        - name: Run E2E tests in Docker container
          run: |
            echo "::group::E2E Tests - ${{ matrix.browser }} browser"
            docker run --rm \
              --network docker_default \
              -v $PWD/desktop-app:/app \
              -w /app \
              mcr.microsoft.com/playwright/node:v1.45.0-focal \
              bash -lc "
                npm install &&
                npx playwright install ${{ matrix.browser }} &&
                npx playwright test --project=${{ matrix.browser }}
              " || {
>>>>>>> e2568ac7
              echo "::warning::E2E tests failed for ${{ matrix.browser }}"
              exit 1
            }
            echo "::endgroup::"

        - name: Upload Playwright report
          if: always()
          uses: actions/upload-artifact@v4
          with:
            name: playwright-report-${{ matrix.browser }}
            path: desktop-app/playwright-report/
            retention-days: 30

<<<<<<< HEAD
        - name: Upload Playwright test results
          if: always() && hashFiles('desktop-app/test-results/**') != ''
          uses: actions/upload-artifact@v4
          with:
            name: playwright-test-results-${{ matrix.browser }}
            path: desktop-app/test-results/
            retention-days: 30

        - name: Show web server logs on failure
          if: failure()
          run: |
            echo "::group::Web Server Logs"
            cat /tmp/web.log || echo "No web server logs available"
            echo "::endgroup::"

=======
>>>>>>> e2568ac7
        - name: Show backend service logs on failure
          if: failure()
          run: |
            echo "::group::Backend Service Logs"
<<<<<<< HEAD
            docker compose -f docker/compose.p2.cpu.yml logs || echo "Could not retrieve docker logs"
            echo "::endgroup::"

        - name: Stop web server
          if: always()
          run: pkill -f "http.server 3000" || true

=======
            docker compose -f docker/compose.p2.cpu.yml logs
            echo "::endgroup::"

>>>>>>> e2568ac7
        - name: Teardown backend services
          if: always()
          run: |
            docker compose -f docker/compose.p2.cpu.yml down -v

    # Phase 3: Load Tests (Nightly only)
    load-tests:
      name: Load Tests (Phase 3)
      runs-on: ubuntu-latest
      if: github.event_name == 'schedule' || github.event.inputs.run_load_tests == 'true'
      steps:
        - uses: actions/checkout@v4

        - uses: actions/setup-python@v5
          with:
            python-version: '3.11'
            cache: 'pip'

        - name: Install Locust and dependencies
          run: |
            pip install locust

        - name: Start services with CPU profile
          run: |
            docker compose -f docker/compose.p2.cpu.yml up -d
            echo "::notice::Starting Phase 2 stack for load testing"

        - name: Wait for services
          run: |
            echo "Waiting 60 seconds for all services to be ready..."
            sleep 60

        - name: Run baseline test
          run: |
            echo "::group::Load Test - Baseline (1 user, 2 min)"
            make test-load-baseline || echo "::warning::Baseline test failed"
            echo "::endgroup::"

        - name: Run API Gateway load tests
          run: |
            echo "::group::Load Test - API Gateway (10→50→100 users, 15 min)"
            make test-load-api || echo "::warning::API Gateway load test failed"
            echo "::endgroup::"

        - name: Run RAG Service load tests
          run: |
            echo "::group::Load Test - RAG Service (5→25→50 users, 15 min)"
            make test-load-rag || echo "::warning::RAG Service load test failed"
            echo "::endgroup::"

        - name: Run MCP Server load tests
          run: |
            echo "::group::Load Test - MCP Server (5→20 users, 10 min)"
            make test-load-mcp || echo "::warning::MCP Server load test failed"
            echo "::endgroup::"

        - name: Extract metrics from load test results
          if: always()
          run: |
            echo "::group::Performance Metrics Extraction"
            python3 scripts/extract_metrics.py load_results_stats.csv load-results.json || echo "::warning::Metric extraction failed"
            echo "::endgroup::"

        - name: Compare against performance baseline
          if: always()
          run: |
            echo "::group::Performance Regression Detection"
            python3 scripts/compare_performance.py docs/performance-baselines.json load-results.json || echo "::notice::Performance regressions detected - see report"
            echo "::endgroup::"

        - name: Create GitHub issue for regressions
          if: always() && failure()
          run: |
            echo "::group::GitHub Issue Auto-Creation"
            python3 scripts/create_regression_issue.py load-test-results/regression-analysis.md || echo "::notice::Could not create issue (requires token in CI)"
            echo "::endgroup::"

        - name: Collect load test results
          if: always()
          run: |
            mkdir -p load-test-results
            echo "Load testing completed at $(date)" > load-test-results/summary.txt

        - name: Upload load test results
          if: always()
          uses: actions/upload-artifact@v4
          with:
            name: load-test-results
            path: load-test-results/
            retention-days: 30

        - name: Show logs on failure
          if: failure()
          run: |
            echo "::group::Service Logs"
            docker compose -f docker/compose.p2.cpu.yml logs
            echo "::endgroup::"

        - name: Teardown
          if: always()
          run: |
            docker compose -f docker/compose.p2.cpu.yml down -v

    build-check:
      name: Docker Build Check
      runs-on: ubuntu-latest
      needs: [lint, unit-tests]
      strategy:
        fail-fast: false
        matrix:
          service: [embedding, rag, mcp-server]

      steps:
        - uses: actions/checkout@v4

        - name: Set up Docker Buildx
          uses: docker/setup-buildx-action@v3

        - name: Build Docker image (dry-run)
          working-directory: services/${{ matrix.service }}
          run: |
            if [ -f Dockerfile ]; then
              docker build --no-cache -t ${{ matrix.service }}:ci-test .
              echo "::notice::✅ Docker build successful for ${{ matrix.service }}"
            else
              echo "::warning::No Dockerfile found for ${{ matrix.service }}"
            fi

    summary:
      name: CI Summary
      runs-on: ubuntu-latest
      needs: [lint, security-scan, unit-tests, integration-tests, rag-integration-tests, e2e-tests, build-check]
      if: always()
      steps:
        - name: Check CI status
          run: |
            echo "::notice::CI Pipeline completed"
            echo "::group::Core Tests"
            echo "::notice::Lint: ${{ needs.lint.result }}"
            echo "::notice::Security: ${{ needs.security-scan.result }}"
            echo "::notice::Unit Tests: ${{ needs.unit-tests.result }}"
            echo "::notice::Integration Tests: ${{ needs.integration-tests.result }}"
            echo "::notice::Build: ${{ needs.build-check.result }}"
            echo "::endgroup::"

            echo "::group::Issue #24 Tests"
            echo "::notice::RAG Integration (Phase 1): ${{ needs.rag-integration-tests.result }}"
            echo "::notice::E2E Tests (Phase 2): ${{ needs.e2e-tests.result }}"
            echo "::endgroup::"

            if [[ "${{ needs.lint.result }}" == "failure" ]] || \
               [[ "${{ needs.unit-tests.result }}" == "failure" ]] || \
               [[ "${{ needs.integration-tests.result }}" == "failure" ]] || \
               [[ "${{ needs.rag-integration-tests.result }}" == "failure" ]] || \
               [[ "${{ needs.e2e-tests.result }}" == "failure" ]]; then
              echo "::error::CI failed - check logs above"
              exit 1
            fi<|MERGE_RESOLUTION|>--- conflicted
+++ resolved
@@ -291,10 +291,6 @@
       needs: [lint]
       strategy:
         fail-fast: false
-<<<<<<< HEAD
-        max-parallel: 1
-=======
->>>>>>> e2568ac7
         matrix:
           browser: [chromium, firefox, webkit]
 
@@ -323,44 +319,6 @@
             curl -f http://localhost:8003/health || echo "::warning::Embedding service health check failed"
             echo "::endgroup::"
 
-<<<<<<< HEAD
-        - name: Setup Node.js
-          uses: actions/setup-node@v4
-          with:
-            node-version: '22'
-
-        - name: Install desktop app dependencies (npm ci)
-          working-directory: desktop-app
-          run: npm ci
-
-        - name: Install Playwright browsers with system deps
-          working-directory: desktop-app
-          run: npx playwright install --with-deps chromium firefox webkit
-
-        - name: Prepare test results directory
-          working-directory: desktop-app
-          run: mkdir -p test-results playwright-report
-
-        - name: Start Desktop App web server
-          working-directory: desktop-app/src
-          run: |
-            python3 -m http.server 3000 > /tmp/web.log 2>&1 &
-            sleep 3
-            curl -f http://localhost:3000 > /dev/null || {
-              echo "::error::Web server health check failed"
-              cat /tmp/web.log
-              exit 1
-            }
-            echo "✓ Web server started successfully"
-
-        - name: Run E2E tests
-          working-directory: desktop-app
-          run: |
-            echo "::group::E2E Tests - ${{ matrix.browser }} browser"
-            export PLAYWRIGHT_TEST_BASE_URL=http://localhost:3000
-            export API_GATEWAY_URL=http://localhost:8000
-            npx playwright test --project=${{ matrix.browser }} --reporter=html,list || {
-=======
         - name: Run E2E tests in Docker container
           run: |
             echo "::group::E2E Tests - ${{ matrix.browser }} browser"
@@ -374,7 +332,6 @@
                 npx playwright install ${{ matrix.browser }} &&
                 npx playwright test --project=${{ matrix.browser }}
               " || {
->>>>>>> e2568ac7
               echo "::warning::E2E tests failed for ${{ matrix.browser }}"
               exit 1
             }
@@ -388,41 +345,13 @@
             path: desktop-app/playwright-report/
             retention-days: 30
 
-<<<<<<< HEAD
-        - name: Upload Playwright test results
-          if: always() && hashFiles('desktop-app/test-results/**') != ''
-          uses: actions/upload-artifact@v4
-          with:
-            name: playwright-test-results-${{ matrix.browser }}
-            path: desktop-app/test-results/
-            retention-days: 30
-
-        - name: Show web server logs on failure
-          if: failure()
-          run: |
-            echo "::group::Web Server Logs"
-            cat /tmp/web.log || echo "No web server logs available"
-            echo "::endgroup::"
-
-=======
->>>>>>> e2568ac7
         - name: Show backend service logs on failure
           if: failure()
           run: |
             echo "::group::Backend Service Logs"
-<<<<<<< HEAD
-            docker compose -f docker/compose.p2.cpu.yml logs || echo "Could not retrieve docker logs"
-            echo "::endgroup::"
-
-        - name: Stop web server
-          if: always()
-          run: pkill -f "http.server 3000" || true
-
-=======
             docker compose -f docker/compose.p2.cpu.yml logs
             echo "::endgroup::"
 
->>>>>>> e2568ac7
         - name: Teardown backend services
           if: always()
           run: |
