# ========== Service Ports ==========
HOST=0.0.0.0
API_GATEWAY_PORT=8000
INFERENCE_PORT=8001
RAG_PORT=8002
EMBEDDING_PORT=8003
MCP_PORT=8020

# ========== Model Configuration ==========
# Phase 2: 3B Chat + 7B Code (RTX 4050 6GB optimized)
CHAT_MODEL=Qwen2.5-3B-Instruct-Q4_K_M.gguf
CODE_MODEL=qwen2.5-coder-7b-instruct-q4_k_m.gguf

# Phase 3: 7B Chat + 7B Code (recommended 8GB+ VRAM)
# CHAT_MODEL=Qwen2.5-7B-Instruct-Q4_K_M.gguf
# CODE_MODEL=qwen2.5-coder-7b-instruct-q4_k_m.gguf

# Model paths
MODELS_DIR=/mnt/e/ai-models
DATA_DIR=/mnt/e/ai-data

# ========== RAG Configuration ==========
QDRANT_URL=http://qdrant:6333
EMBEDDING_URL=http://embedding:8003
EMBEDDING_MODEL=BAAI/bge-small-en-v1.5

# RAG LLM Settings
RAG_LLM_TIMEOUT=120
RAG_LLM_MAX_TOKENS=256
RAG_LLM_TEMPERATURE=0.3

# RAG Search & Indexing
RAG_TOPK=4
RAG_CHUNK_SIZE=512
RAG_CHUNK_OVERLAP=100

# API Gateway Model Names (for RAG service)
API_GATEWAY_CHAT_MODEL=chat-7b
API_GATEWAY_CODE_MODEL=code-7b
API_GATEWAY_URL=http://api-gateway:8000

# ========== Timeout Configuration ==========
# LLM Request Timeouts
LLM_REQUEST_TIMEOUT=60           # General LLM API call timeout (seconds)
LLM_CONNECT_TIMEOUT=10           # LLM connection timeout (seconds)

# Service-specific Timeouts
QDRANT_TIMEOUT=30                # Qdrant query timeout (seconds)
EMBEDDING_TIMEOUT=30             # Embedding generation timeout (seconds)

# ========== Retry Configuration ==========
# Qdrant Retry Settings (for RAG service)
QDRANT_MAX_RETRIES=3             # Number of retry attempts
QDRANT_RETRY_MIN_WAIT=2          # Minimum wait time between retries (seconds)
QDRANT_RETRY_MAX_WAIT=10         # Maximum wait time between retries (seconds)

# ========== Llama.cpp Parameters ==========
# GPU Layer Configuration (Phase 2 specific)
CHAT_N_GPU_LAYERS=999            # Chat model: all layers on GPU (3B model)
CODE_N_GPU_LAYERS=20             # Code model: partial GPU, rest on CPU (7B model)

# General Llama.cpp Settings
LLAMA_N_GPU_LAYERS=999           # GPU layers (999=auto-max, for Phase 1/3)
LLAMA_PARALLEL=1                 # Parallel requests
LLAMA_TEMP=0.3                   # Temperature
LLAMA_TOP_P=0.9                  # Top-p sampling
LLAMA_REPEAT_PENALTY=1.05        # Repeat penalty

# ========== Security & RBAC (Issue #8) ==========
RBAC_ENABLED=false
SECURITY_DB_PATH=/mnt/e/ai-data/sqlite/security.db
SECURITY_QUEUE_SIZE=1000
SECURITY_LOG_LEVEL=INFO
SECURITY_MODE=normal
SANDBOX_ENABLED=true
RATE_LIMIT_ENABLED=true

<<<<<<< HEAD
# ========== Approval Workflow (Issue #16) ==========
# 승인 워크플로우 설정 (Issue #26 - UX 개선, Issue #16 - 기능 구현)
# 개발 환경: false (기본값), 프로덕션: true (운영팀 승인 필수)
APPROVAL_WORKFLOW_ENABLED=false          # Enable approval workflow for HIGH/CRITICAL tools
APPROVAL_TIMEOUT=300                     # Approval request timeout in seconds (5 minutes)
APPROVAL_POLLING_INTERVAL=1              # Polling interval in seconds (fast polling for UX)
APPROVAL_MAX_PENDING=50                  # Maximum pending approval requests

# 프로덕션 활성화 시:
# 1. 값을 'true'로 변경
# 2. services/mcp-server/scripts/seed_security_data.py --reset로 사용자/역할/권한 시딩
# 3. make down-p3 && make up-p3로 서비스 재시작
# 4. scripts/approval_cli.py로 대기 중인 승인 요청 처리
#
# 참고: 모든 승인/거부 기록은 security_audit_logs 테이블에 기록됨
# 문서: docs/runbooks/approval_workflow.md, docs/security/RBAC_GUIDE.md
=======
# ========== Approval Workflow (Issues #16, #26, #40) ==========
# 승인 워크플로우 설정 (HIGH/CRITICAL 보안 레벨 도구 실행 시 관리자 승인 필요)
# 문서: docs/security/APPROVAL_GUIDE.md, docs/security/OPERATIONS_GUIDE.md

APPROVAL_WORKFLOW_ENABLED=false          # 승인 워크플로우 활성화 여부 (기본값: false)
                                         # 프로덕션: true (권장), 개발: false
                                         # 변경 후 반드시 `docker compose restart mcp-server` 실행

APPROVAL_TIMEOUT=300                     # 승인 요청 타임아웃 (초 단위, 기본값: 300 = 5분)
                                         # 낮은 값: 빠른 응답 요구, 높은 값: 관리자 여유 시간
                                         # 권장값: 300-600초 (5-10분)
                                         # 운영팀이 자주 부재 중인 경우: 600-900초

APPROVAL_POLLING_INTERVAL=1              # 승인 상태 폴링 간격 (초 단위, 기본값: 1)
                                         # CLI가 승인 완료를 체크하는 주기
                                         # 권장값: 1초 (변경 권장하지 않음, 시스템 부하↑)

APPROVAL_MAX_PENDING=50                  # 동시 대기 승인 요청 최대 개수 (기본값: 50)
                                         # 초과 시 새 요청은 즉시 실패 (403 Forbidden)
                                         # 권장값: 50-100 (동시 사용자 수에 따라 조정)
>>>>>>> a8dfc16c
<|MERGE_RESOLUTION|>--- conflicted
+++ resolved
@@ -75,24 +75,6 @@
 SANDBOX_ENABLED=true
 RATE_LIMIT_ENABLED=true
 
-<<<<<<< HEAD
-# ========== Approval Workflow (Issue #16) ==========
-# 승인 워크플로우 설정 (Issue #26 - UX 개선, Issue #16 - 기능 구현)
-# 개발 환경: false (기본값), 프로덕션: true (운영팀 승인 필수)
-APPROVAL_WORKFLOW_ENABLED=false          # Enable approval workflow for HIGH/CRITICAL tools
-APPROVAL_TIMEOUT=300                     # Approval request timeout in seconds (5 minutes)
-APPROVAL_POLLING_INTERVAL=1              # Polling interval in seconds (fast polling for UX)
-APPROVAL_MAX_PENDING=50                  # Maximum pending approval requests
-
-# 프로덕션 활성화 시:
-# 1. 값을 'true'로 변경
-# 2. services/mcp-server/scripts/seed_security_data.py --reset로 사용자/역할/권한 시딩
-# 3. make down-p3 && make up-p3로 서비스 재시작
-# 4. scripts/approval_cli.py로 대기 중인 승인 요청 처리
-#
-# 참고: 모든 승인/거부 기록은 security_audit_logs 테이블에 기록됨
-# 문서: docs/runbooks/approval_workflow.md, docs/security/RBAC_GUIDE.md
-=======
 # ========== Approval Workflow (Issues #16, #26, #40) ==========
 # 승인 워크플로우 설정 (HIGH/CRITICAL 보안 레벨 도구 실행 시 관리자 승인 필요)
 # 문서: docs/security/APPROVAL_GUIDE.md, docs/security/OPERATIONS_GUIDE.md
@@ -112,5 +94,4 @@
 
 APPROVAL_MAX_PENDING=50                  # 동시 대기 승인 요청 최대 개수 (기본값: 50)
                                          # 초과 시 새 요청은 즉시 실패 (403 Forbidden)
-                                         # 권장값: 50-100 (동시 사용자 수에 따라 조정)
->>>>>>> a8dfc16c
+                                         # 권장값: 50-100 (동시 사용자 수에 따라 조정)